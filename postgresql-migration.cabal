cabal-version:              3.0
name:                       postgresql-migration
version:                    0.2.1.7
synopsis:                   PostgreSQL Schema Migrations
homepage:                   https://github.com/andrevdm/postgresql-migration
Bug-reports:                https://github.com/andrevdm/postgresql-migration/issues
license:                    BSD-3-Clause
license-file:               License
author:                     Andreas Meingast <ameingast@gmail.com>
maintainer:                 Andre Van Der Merwe <andre@andrevdm.com>
copyright:                  2014-2021, Andreas Meingast
category:                   Database
build-type:                 Simple
description:                A PostgreSQL-simple schema migration utility
<<<<<<< HEAD
tested-with:                GHC==9.6.1
                            GHC==9.4.4
                            GHC==9.2.7
                            GHC==9.0.2
                            GHC==8.8.4
                            GHC==8.6.5
=======
tested-with:                GHC==9.2.4, GHC==9.0.1, GHC==8.8.4, GHC==8.6.5, GHC==8.4.4, GHC==9.6.1
>>>>>>> e114c86a

extra-source-files:         License
                            Readme.markdown
                            Changelog.markdown

                            share/test/*.sql
                            share/test/scripts/*.sql

source-repository head
  type:                   git
  location:               git://github.com/andrevdm/postgresql-migration

common common-options
  build-depends:
    base >=4.9 && <5
  default-language:
    Haskell2010


common common-ghc-options-ide
  ghc-options: -fwrite-ide-info -hiedir=.hie

common common-ghc-options
  ghc-options: -Wall -Wincomplete-uni-patterns -Wincomplete-record-updates -Wcompat -Wredundant-constraints -Wnoncanonical-monad-instances -Widentities -fhide-source-paths -Wpartial-fields -freverse-errors
  if impl(ghc >= 8.10)
    ghc-options: -Wunused-packages


library
  import:                 common-options
  import:                 common-ghc-options

  if impl(ghc >= 8.8.1)
    import:                common-ghc-options-ide

  exposed-modules:        Database.PostgreSQL.Simple.Migration
                        , Database.PostgreSQL.Simple.Migration.V1Compat
                        , Database.PostgreSQL.Simple.Util
  other-modules:          Paths_postgresql_migration
  autogen-modules:        Paths_postgresql_migration
  hs-source-dirs:         src
  default-language:       Haskell2010
<<<<<<< HEAD
  build-depends:          base64-bytestring           >= 1.0
                        , bytestring                  >= 0.10
                        , cryptohash-md5              >= 0.11
                        , directory                   >= 1.2
                        , filepath                    >= 1.4.1.0
                        , postgresql-simple           >= 0.4
                        , time                        >= 1.4
                        , text                        >= 1.2 || ^>=2.0
=======
  build-depends:          base                        >= 4.9      && < 5.0
                        , base64-bytestring           >= 1.0      && < 1.3
                        , bytestring                  >= 0.10     && < 0.12
                        , cryptohash                  >= 0.11     && < 0.12
                        , directory                   >= 1.2      && < 1.4
                        , filepath                    >= 1.4.1.0  && < 1.5
                        , postgresql-simple           >= 0.4      && < 0.7
                        , time                        >= 1.4      && < 1.13
                        , text                        >= 1.2      && < 2.1

>>>>>>> e114c86a

executable migrate
  import:                 common-options
  import:                 common-ghc-options
  if impl(ghc >= 8.8.1)
    import:                common-ghc-options-ide

  ghc-options:            -threaded
  main-is:                Main.hs
  other-modules:          Paths_postgresql_migration
  autogen-modules:        Paths_postgresql_migration
  hs-source-dirs:         app
  default-language:       Haskell2010
  build-depends:          postgresql-migration
<<<<<<< HEAD
                        , bytestring                  >= 0.10
                        , postgresql-simple           >= 0.4
                        , text                        >= 1.2 || ^>=2.0
=======
                        , base                        >= 4.9      && < 5.0
                        , base64-bytestring           >= 1.0
                        , bytestring                  >= 0.10     && < 0.12
                        , cryptohash                  >= 0.11     && < 0.12
                        , directory                   >= 1.2      && < 1.4
                        , postgresql-simple           >= 0.4      && < 0.7
                        , time                        >= 1.4      && < 1.13
                        , text                        >= 1.2      && < 2.1
>>>>>>> e114c86a

test-suite tests
  import:                 common-options
  import:                 common-ghc-options
  if impl(ghc >= 8.8.1)
    import:               common-ghc-options-ide

  main-is:                Main.hs
  hs-source-dirs:         test
  other-modules:          Database.PostgreSQL.Simple.MigrationTest
                       ,  Database.PostgreSQL.Simple.MigrationTestV1Compat
                       ,  Database.PostgreSQL.Simple.TransactionPerRunTest
                       ,  Database.PostgreSQL.Simple.TransactionPerStepTest
  default-language:       Haskell2010
  type:                   exitcode-stdio-1.0
  build-depends:          postgresql-migration
<<<<<<< HEAD
                        , postgresql-simple           >= 0.4
                        , hspec                       >= 2.2
=======
                        , base                        >= 4.9      && < 5.0
                        , bytestring                  >= 0.10     && < 0.12
                        , postgresql-simple           >= 0.4      && < 0.7
                        , hspec                       >= 2.2      && < 2.12
>>>>>>> e114c86a
<|MERGE_RESOLUTION|>--- conflicted
+++ resolved
@@ -12,16 +12,7 @@
 category:                   Database
 build-type:                 Simple
 description:                A PostgreSQL-simple schema migration utility
-<<<<<<< HEAD
-tested-with:                GHC==9.6.1
-                            GHC==9.4.4
-                            GHC==9.2.7
-                            GHC==9.0.2
-                            GHC==8.8.4
-                            GHC==8.6.5
-=======
 tested-with:                GHC==9.2.4, GHC==9.0.1, GHC==8.8.4, GHC==8.6.5, GHC==8.4.4, GHC==9.6.1
->>>>>>> e114c86a
 
 extra-source-files:         License
                             Readme.markdown
@@ -45,9 +36,7 @@
   ghc-options: -fwrite-ide-info -hiedir=.hie
 
 common common-ghc-options
-  ghc-options: -Wall -Wincomplete-uni-patterns -Wincomplete-record-updates -Wcompat -Wredundant-constraints -Wnoncanonical-monad-instances -Widentities -fhide-source-paths -Wpartial-fields -freverse-errors
-  if impl(ghc >= 8.10)
-    ghc-options: -Wunused-packages
+  ghc-options: -Wall -Wincomplete-uni-patterns -Wincomplete-record-updates -Wcompat -Wredundant-constraints -Wnoncanonical-monad-instances -Widentities -fhide-source-paths -Wpartial-fields -fhide-source-paths -freverse-errors
 
 
 library
@@ -64,27 +53,16 @@
   autogen-modules:        Paths_postgresql_migration
   hs-source-dirs:         src
   default-language:       Haskell2010
-<<<<<<< HEAD
-  build-depends:          base64-bytestring           >= 1.0
-                        , bytestring                  >= 0.10
-                        , cryptohash-md5              >= 0.11
-                        , directory                   >= 1.2
-                        , filepath                    >= 1.4.1.0
-                        , postgresql-simple           >= 0.4
-                        , time                        >= 1.4
-                        , text                        >= 1.2 || ^>=2.0
-=======
   build-depends:          base                        >= 4.9      && < 5.0
                         , base64-bytestring           >= 1.0      && < 1.3
                         , bytestring                  >= 0.10     && < 0.12
-                        , cryptohash                  >= 0.11     && < 0.12
+                        , cryptohash-md5              >= 0.11     && < 0.12
                         , directory                   >= 1.2      && < 1.4
                         , filepath                    >= 1.4.1.0  && < 1.5
                         , postgresql-simple           >= 0.4      && < 0.7
                         , time                        >= 1.4      && < 1.13
                         , text                        >= 1.2      && < 2.1
 
->>>>>>> e114c86a
 
 executable migrate
   import:                 common-options
@@ -99,20 +77,14 @@
   hs-source-dirs:         app
   default-language:       Haskell2010
   build-depends:          postgresql-migration
-<<<<<<< HEAD
-                        , bytestring                  >= 0.10
-                        , postgresql-simple           >= 0.4
-                        , text                        >= 1.2 || ^>=2.0
-=======
                         , base                        >= 4.9      && < 5.0
                         , base64-bytestring           >= 1.0
                         , bytestring                  >= 0.10     && < 0.12
-                        , cryptohash                  >= 0.11     && < 0.12
+                        , cryptohash-md5              >= 0.11     && < 0.12
                         , directory                   >= 1.2      && < 1.4
                         , postgresql-simple           >= 0.4      && < 0.7
                         , time                        >= 1.4      && < 1.13
                         , text                        >= 1.2      && < 2.1
->>>>>>> e114c86a
 
 test-suite tests
   import:                 common-options
@@ -129,12 +101,7 @@
   default-language:       Haskell2010
   type:                   exitcode-stdio-1.0
   build-depends:          postgresql-migration
-<<<<<<< HEAD
-                        , postgresql-simple           >= 0.4
-                        , hspec                       >= 2.2
-=======
                         , base                        >= 4.9      && < 5.0
                         , bytestring                  >= 0.10     && < 0.12
                         , postgresql-simple           >= 0.4      && < 0.7
-                        , hspec                       >= 2.2      && < 2.12
->>>>>>> e114c86a
+                        , hspec                       >= 2.2      && < 2.12